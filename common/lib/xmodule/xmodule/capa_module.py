import cgi
import datetime
import hashlib
import json
import logging
import os
import traceback
import struct
import sys

from pkg_resources import resource_string

from capa.capa_problem import LoncapaProblem
from capa.responsetypes import StudentInputError, \
    ResponseError, LoncapaProblemError
from capa.util import convert_files_to_filenames
from .progress import Progress
from xmodule.x_module import XModule
from xmodule.raw_module import RawDescriptor
from xmodule.exceptions import NotFoundError, ProcessingError
from xblock.core import Scope, String, Boolean, Object
from .fields import Timedelta, Date, StringyInteger, StringyFloat
from django.utils.timezone import UTC

log = logging.getLogger("mitx.courseware")


# Generate this many different variants of problems with rerandomize=per_student
NUM_RANDOMIZATION_BINS = 20
# Never produce more than this many different seeds, no matter what.
MAX_RANDOMIZATION_BINS = 1000


def randomization_bin(seed, problem_id):
    """
    Pick a randomization bin for the problem given the user's seed and a problem id.

    We do this because we only want e.g. 20 randomizations of a problem to make analytics
    interesting.  To avoid having sets of students that always get the same problems,
    we'll combine the system's per-student seed with the problem id in picking the bin.
    """
    h = hashlib.sha1()
    h.update(str(seed))
    h.update(str(problem_id))
    # get the first few digits of the hash, convert to an int, then mod.
    return int(h.hexdigest()[:7], 16) % NUM_RANDOMIZATION_BINS


class Randomization(String):
    def from_json(self, value):
        if value in ("", "true"):
            return "always"
        elif value == "false":
            return "per_student"
        return value

    to_json = from_json


class ComplexEncoder(json.JSONEncoder):
    def default(self, obj):
        if isinstance(obj, complex):
            return "{real:.7g}{imag:+.7g}*j".format(real=obj.real, imag=obj.imag)
        return json.JSONEncoder.default(self, obj)


class CapaFields(object):
<<<<<<< HEAD
    attempts = StringyInteger(help="Number of attempts taken by the student on this problem", default=0,
        scope=Scope.user_state)
    max_attempts = StringyInteger(help="Maximum number of attempts that a student is allowed", scope=Scope.settings)
    due = Date(help="Date that this problem is due by", scope=Scope.settings)
    graceperiod = Timedelta(help="Amount of time after the due date that submissions will be accepted",
        scope=Scope.settings)
    showanswer = String(help="When to show the problem answer to the student", scope=Scope.settings,
        default="closed", values=["answered", "always", "attempted", "closed", "never"])
    force_save_button = Boolean(help="Whether to force the save button to appear on the page", scope=Scope.settings,
        default=False)
    rerandomize = Randomization(help="When to rerandomize the problem", default="always", scope=Scope.settings)
    data = String(help="XML data for the problem", default="<problem></problem>", scope=Scope.content)
    correct_map = Object(help="Dictionary with the correctness of current student answers",
        scope=Scope.user_state, default={})
=======
    attempts = StringyInteger(help="Number of attempts taken by the student on this problem", default=0, scope=Scope.user_state)
    max_attempts = StringyInteger(
        display_name="Maximum Attempts",
        help="Defines the number of times a student can try to answer this problem. If the value is not set, infinite attempts are allowed.",
        values={"min": 1}, scope=Scope.settings
    )
    due = Date(help="Date that this problem is due by", scope=Scope.settings)
    graceperiod = Timedelta(help="Amount of time after the due date that submissions will be accepted", scope=Scope.settings)
    showanswer = String(
        display_name="Show Answer",
        help="Defines when to show the answer to the problem. A default value can be set in Advanced Settings.",
        scope=Scope.settings, default="closed",
        values=[
            {"display_name": "Always", "value": "always"},
            {"display_name": "Answered", "value": "answered"},
            {"display_name": "Attempted", "value": "attempted"},
            {"display_name": "Closed", "value": "closed"},
            {"display_name": "Finished", "value": "finished"},
            {"display_name": "Past Due", "value": "past_due"},
            {"display_name": "Never", "value": "never"}]
    )
    force_save_button = Boolean(help="Whether to force the save button to appear on the page", scope=Scope.settings, default=False)
    rerandomize = Randomization(
        display_name="Randomization", help="Defines how often inputs are randomized when a student loads the problem. This setting only applies to problems that can have randomly generated numeric values. A default value can be set in Advanced Settings.",
        default="always", scope=Scope.settings, values=[{"display_name": "Always", "value": "always"},
                                                        {"display_name": "On Reset", "value": "onreset"},
                                                        {"display_name": "Never", "value": "never"},
                                                        {"display_name": "Per Student", "value": "per_student"}]
    )
    data = String(help="XML data for the problem", scope=Scope.content)
    correct_map = Object(help="Dictionary with the correctness of current student answers", scope=Scope.user_state, default={})
>>>>>>> 3fe830a8
    input_state = Object(help="Dictionary for maintaining the state of inputtypes", scope=Scope.user_state)
    student_answers = Object(help="Dictionary with the current student responses", scope=Scope.user_state)
    done = Boolean(help="Whether the student has answered the problem", scope=Scope.user_state)
    seed = StringyInteger(help="Random seed for this student", scope=Scope.user_state)
<<<<<<< HEAD
    weight = StringyFloat(help="How much to weight this problem by", scope=Scope.settings)
    # markdown is tricky but unit.html has hardcoding for adding the blank advanced version; so, the default is ""
    markdown = String(help="Markdown source of this module", default="", scope=Scope.settings)
    source_code = String(help="Source code for LaTeX and Word problems. This feature is not well-supported.",
        scope=Scope.settings)
=======
    weight = StringyFloat(
        display_name="Problem Weight",
        help="Defines the number of points each problem is worth. If the value is not set, each response field in the problem is worth one point.",
        values={"min": 0, "step": .1},
        scope=Scope.settings
    )
    markdown = String(help="Markdown source of this module", scope=Scope.settings)
    source_code = String(
        help="Source code for LaTeX and Word problems. This feature is not well-supported.",
        scope=Scope.settings
    )

>>>>>>> 3fe830a8

class CapaModule(CapaFields, XModule):
    '''
    An XModule implementing LonCapa format problems, implemented by way of
    capa.capa_problem.LoncapaProblem
    '''
    icon_class = 'problem'

    js = {'coffee': [resource_string(__name__, 'js/src/capa/display.coffee'),
                     resource_string(__name__, 'js/src/collapsible.coffee'),
                     resource_string(__name__, 'js/src/javascript_loader.coffee'),
                     ],
          'js': [resource_string(__name__, 'js/src/capa/imageinput.js'),
                 resource_string(__name__, 'js/src/capa/schematic.js')
                 ]}

    js_module_name = "Problem"
    css = {'scss': [resource_string(__name__, 'css/capa/display.scss')]}

    def __init__(self, system, location, descriptor, model_data):
        XModule.__init__(self, system, location, descriptor, model_data)

        due_date = self.due

        if self.graceperiod is not None and due_date:
            self.close_date = due_date + self.graceperiod
        else:
            self.close_date = due_date

        if self.seed is None:
            self.choose_new_seed()

        # Need the problem location in openendedresponse to send out.  Adding
        # it to the system here seems like the least clunky way to get it
        # there.
        self.system.set('location', self.location.url())

        try:
            # TODO (vshnayder): move as much as possible of this work and error
            # checking to descriptor load time
            self.lcp = self.new_lcp(self.get_state_for_lcp())

            # At this point, we need to persist the randomization seed
            # so that when the problem is re-loaded (to check/view/save)
            # it stays the same.
            # However, we do not want to write to the database
            # every time the module is loaded.
            # So we set the seed ONLY when there is not one set already
            if self.seed is None:
                self.seed = self.lcp.seed

        except Exception as err:
            msg = 'cannot create LoncapaProblem {loc}: {err}'.format(
                loc=self.location.url(), err=err)
            # TODO (vshnayder): do modules need error handlers too?
            # We shouldn't be switching on DEBUG.
            if self.system.DEBUG:
                log.warning(msg)
                # TODO (vshnayder): This logic should be general, not here--and may
                # want to preserve the data instead of replacing it.
                # e.g. in the CMS
                msg = '<p>%s</p>' % msg.replace('<', '&lt;')
                msg += '<p><pre>%s</pre></p>' % traceback.format_exc().replace('<', '&lt;')
                # create a dummy problem with error message instead of failing
                problem_text = ('<problem><text><span class="inline-error">'
                                'Problem %s has an error:</span>%s</text></problem>' %
                                (self.location.url(), msg))
                self.lcp = self.new_lcp(self.get_state_for_lcp(), text=problem_text)
            else:
                # add extra info and raise
                raise Exception(msg), None, sys.exc_info()[2]

            self.set_state_from_lcp()

        assert self.seed is not None

    def choose_new_seed(self):
        """Choose a new seed."""
        if self.rerandomize == 'never':
            self.seed = 1
        elif self.rerandomize == "per_student" and hasattr(self.system, 'seed'):
            # see comment on randomization_bin
            self.seed = randomization_bin(self.system.seed, self.location.url)
        else:
            self.seed = struct.unpack('i', os.urandom(4))[0]

            # So that sandboxed code execution can be cached, but still have an interesting
            # number of possibilities, cap the number of different random seeds.
            self.seed %= MAX_RANDOMIZATION_BINS

    def new_lcp(self, state, text=None):
        if text is None:
            text = self.data

        return LoncapaProblem(
            problem_text=text,
            id=self.location.html_id(),
            state=state,
            seed=self.seed,
            system=self.system,
        )

    def get_state_for_lcp(self):
        return {
            'done': self.done,
            'correct_map': self.correct_map,
            'student_answers': self.student_answers,
            'input_state': self.input_state,
            'seed': self.seed,
        }

    def set_state_from_lcp(self):
        lcp_state = self.lcp.get_state()
        self.done = lcp_state['done']
        self.correct_map = lcp_state['correct_map']
        self.input_state = lcp_state['input_state']
        self.student_answers = lcp_state['student_answers']
        self.seed = lcp_state['seed']

    def get_score(self):
        return self.lcp.get_score()

    def max_score(self):
        return self.lcp.get_max_score()

    def get_progress(self):
        ''' For now, just return score / max_score
        '''
        d = self.get_score()
        score = d['score']
        total = d['total']
        if total > 0:
            try:
                return Progress(score, total)
            except Exception:
                log.exception("Got bad progress")
                return None
        return None

    def get_html(self):
        return self.system.render_template('problem_ajax.html', {
            'element_id': self.location.html_id(),
            'id': self.id,
            'ajax_url': self.system.ajax_url,
            'progress': Progress.to_js_status_str(self.get_progress())
        })

    def check_button_name(self):
        """
        Determine the name for the "check" button.
        Usually it is just "Check", but if this is the student's
        final attempt, change the name to "Final Check"
        """
        if self.max_attempts is not None:
            final_check = (self.attempts >= self.max_attempts - 1)
        else:
            final_check = False

        return "Final Check" if final_check else "Check"

    def should_show_check_button(self):
        """
        Return True/False to indicate whether to show the "Check" button.
        """
        submitted_without_reset = (self.is_completed() and self.rerandomize == "always")

        # If the problem is closed (past due / too many attempts)
        # then we do NOT show the "check" button
        # Also, do not show the "check" button if we're waiting
        # for the user to reset a randomized problem
        if self.closed() or submitted_without_reset:
            return False
        else:
            return True

    def should_show_reset_button(self):
        """
        Return True/False to indicate whether to show the "Reset" button.
        """
        is_survey_question = (self.max_attempts == 0)

        if self.rerandomize in ["always", "onreset"]:

            # If the problem is closed (and not a survey question with max_attempts==0),
            # then do NOT show the reset button.
            # If the problem hasn't been submitted yet, then do NOT show
            # the reset button.
            if (self.closed() and not is_survey_question) or not self.is_completed():
                return False
            else:
                return True
        # Only randomized problems need a "reset" button
        else:
            return False

    def should_show_save_button(self):
        """
        Return True/False to indicate whether to show the "Save" button.
        """

        # If the user has forced the save button to display,
        # then show it as long as the problem is not closed
        # (past due / too many attempts)
        if self.force_save_button == "true":
            return not self.closed()
        else:
            is_survey_question = (self.max_attempts == 0)
            needs_reset = self.is_completed() and self.rerandomize == "always"

            # If the student has unlimited attempts, and their answers
            # are not randomized, then we do not need a save button
            # because they can use the "Check" button without consequences.
            #
            # The consequences we want to avoid are:
            # * Using up an attempt (if max_attempts is set)
            # * Changing the current problem, and no longer being
            #   able to view it (if rerandomize is "always")
            #
            # In those cases. the if statement below is false,
            # and the save button can still be displayed.
            #
            if self.max_attempts is None and self.rerandomize != "always":
                return False

            # If the problem is closed (and not a survey question with max_attempts==0),
            # then do NOT show the save button
            # If we're waiting for the user to reset a randomized problem
            # then do NOT show the save button
            elif (self.closed() and not is_survey_question) or needs_reset:
                return False
            else:
                return True

    def handle_problem_html_error(self, err):
        """
        Change our problem to a dummy problem containing
        a warning message to display to users.

        Returns the HTML to show to users

        *err* is the Exception encountered while rendering the problem HTML.
        """
        log.exception(err)

        # TODO (vshnayder): another switch on DEBUG.
        if self.system.DEBUG:
            msg = (
                '[courseware.capa.capa_module] <font size="+1" color="red">'
                'Failed to generate HTML for problem %s</font>' %
                (self.location.url()))
            msg += '<p>Error:</p><p><pre>%s</pre></p>' % str(err).replace('<', '&lt;')
            msg += '<p><pre>%s</pre></p>' % traceback.format_exc().replace('<', '&lt;')
            html = msg

        # We're in non-debug mode, and possibly even in production. We want
        #   to avoid bricking of problem as much as possible
        else:
            # We're in non-debug mode, and possibly even in production. We want
            #   to avoid bricking of problem as much as possible

            # Presumably, student submission has corrupted LoncapaProblem HTML.
            #   First, pull down all student answers
            student_answers = self.lcp.student_answers
            answer_ids = student_answers.keys()

            # Some inputtypes, such as dynamath, have additional "hidden" state that
            #   is not exposed to the student. Keep those hidden
            # TODO: Use regex, e.g. 'dynamath' is suffix at end of answer_id
            hidden_state_keywords = ['dynamath']
            for answer_id in answer_ids:
                for hidden_state_keyword in hidden_state_keywords:
                    if answer_id.find(hidden_state_keyword) >= 0:
                        student_answers.pop(answer_id)

            #   Next, generate a fresh LoncapaProblem
            self.lcp = self.new_lcp(None)
            self.set_state_from_lcp()

            # Prepend a scary warning to the student
            warning = '<div class="capa_reset">'\
                      '<h2>Warning: The problem has been reset to its initial state!</h2>'\
                      'The problem\'s state was corrupted by an invalid submission. ' \
                      'The submission consisted of:'\
                      '<ul>'
            for student_answer in student_answers.values():
                if student_answer != '':
                    warning += '<li>' + cgi.escape(student_answer) + '</li>'
            warning += '</ul>'\
                       'If this error persists, please contact the course staff.'\
                       '</div>'

            html = warning
            try:
                html += self.lcp.get_html()
            except Exception:  # Couldn't do it. Give up
                log.exception("Unable to generate html from LoncapaProblem")
                raise

        return html

    def get_problem_html(self, encapsulate=True):
        '''Return html for the problem.  Adds check, reset, save buttons
        as necessary based on the problem config and state.'''

        try:
            html = self.lcp.get_html()

        # If we cannot construct the problem HTML,
        # then generate an error message instead.
        except Exception, err:
            html = self.handle_problem_html_error(err)

        # The convention is to pass the name of the check button
        # if we want to show a check button, and False otherwise
        # This works because non-empty strings evaluate to True
        if self.should_show_check_button():
            check_button = self.check_button_name()
        else:
            check_button = False

        content = {'name': self.display_name_with_default,
                   'html': html,
                   'weight': self.weight,
                   }

        context = {'problem': content,
                   'id': self.id,
                   'check_button': check_button,
                   'reset_button': self.should_show_reset_button(),
                   'save_button': self.should_show_save_button(),
                   'answer_available': self.answer_available(),
                   'ajax_url': self.system.ajax_url,
                   'attempts_used': self.attempts,
                   'attempts_allowed': self.max_attempts,
                   'progress': self.get_progress(),
                   }

        html = self.system.render_template('problem.html', context)
        if encapsulate:
            html = '<div id="problem_{id}" class="problem" data-url="{ajax_url}">'.format(
                id=self.location.html_id(), ajax_url=self.system.ajax_url) + html + "</div>"

        # now do the substitutions which are filesystem based, e.g. '/static/' prefixes
        return self.system.replace_urls(html)

    def handle_ajax(self, dispatch, get):
        '''
        This is called by courseware.module_render, to handle an AJAX call.
        "get" is request.POST.

        Returns a json dictionary:
        { 'progress_changed' : True/False,
          'progress' : 'none'/'in_progress'/'done',
          <other request-specific values here > }
        '''
        handlers = {
            'problem_get': self.get_problem,
            'problem_check': self.check_problem,
            'problem_reset': self.reset_problem,
            'problem_save': self.save_problem,
            'problem_show': self.get_answer,
            'score_update': self.update_score,
            'input_ajax': self.handle_input_ajax,
            'ungraded_response': self.handle_ungraded_response
        }

        if dispatch not in handlers:
            return 'Error'

        before = self.get_progress()

        try:
            d = handlers[dispatch](get)

        except Exception as err:
            _, _, traceback_obj = sys.exc_info()
            raise ProcessingError, err.message, traceback_obj

        after = self.get_progress()
        d.update({
            'progress_changed': after != before,
            'progress_status': Progress.to_js_status_str(after),
        })
        return json.dumps(d, cls=ComplexEncoder)

    def is_past_due(self):
        """
        Is it now past this problem's due date, including grace period?
        """
        return (self.close_date is not None and
                datetime.datetime.now(UTC()) > self.close_date)

    def closed(self):
        ''' Is the student still allowed to submit answers? '''
        if self.max_attempts is not None and self.attempts >= self.max_attempts:
            return True
        if self.is_past_due():
            return True

        return False

    def is_completed(self):
        # used by conditional module
        # return self.answer_available()
        return self.lcp.done

    def is_attempted(self):
        # used by conditional module
        return self.attempts > 0

    def is_correct(self):
        """True if full points"""
        d = self.get_score()
        return d['score'] == d['total']

    def answer_available(self):
        '''
        Is the user allowed to see an answer?
        '''
        if self.showanswer == '':
            return False
        elif self.showanswer == "never":
            return False
        elif self.system.user_is_staff:
            # This is after the 'never' check because admins can see the answer
            # unless the problem explicitly prevents it
            return True
        elif self.showanswer == 'attempted':
            return self.attempts > 0
        elif self.showanswer == 'answered':
            # NOTE: this is slightly different from 'attempted' -- resetting the problems
            # makes lcp.done False, but leaves attempts unchanged.
            return self.lcp.done
        elif self.showanswer == 'closed':
            return self.closed()
        elif self.showanswer == 'finished':
            return self.closed() or self.is_correct()

        elif self.showanswer == 'past_due':
            return self.is_past_due()
        elif self.showanswer == 'always':
            return True

        return False

    def update_score(self, get):
        """
        Delivers grading response (e.g. from asynchronous code checking) to
            the capa problem, so its score can be updated

        'get' must have a field 'response' which is a string that contains the
            grader's response

        No ajax return is needed. Return empty dict.
        """
        queuekey = get['queuekey']
        score_msg = get['xqueue_body']
        self.lcp.update_score(score_msg, queuekey)
        self.set_state_from_lcp()
        self.publish_grade()

        return dict()  # No AJAX return is needed

    def handle_ungraded_response(self, get):
        '''
        Delivers a response from the XQueue to the capa problem

        The score of the problem will not be updated

        Args:
            - get (dict) must contain keys:
                            queuekey - a key specific to this response
                            xqueue_body - the body of the response
        Returns:
            empty dictionary

        No ajax return is needed, so an empty dict is returned
        '''
        queuekey = get['queuekey']
        score_msg = get['xqueue_body']
        # pass along the xqueue message to the problem
        self.lcp.ungraded_response(score_msg, queuekey)
        self.set_state_from_lcp()
        return dict()

    def handle_input_ajax(self, get):
        '''
        Handle ajax calls meant for a particular input in the problem

        Args:
            - get (dict) - data that should be passed to the input
        Returns:
            - dict containing the response from the input
        '''
        response = self.lcp.handle_input_ajax(get)
        # save any state changes that may occur
        self.set_state_from_lcp()
        return response

    def get_answer(self, get):
        '''
        For the "show answer" button.

        Returns the answers: {'answers' : answers}
        '''
        event_info = dict()
        event_info['problem_id'] = self.location.url()
        self.system.track_function('showanswer', event_info)
        if not self.answer_available():
            raise NotFoundError('Answer is not available')
        else:
            answers = self.lcp.get_question_answers()
            self.set_state_from_lcp()

        # answers (eg <solution>) may have embedded images
        #   but be careful, some problems are using non-string answer dicts
        new_answers = dict()
        for answer_id in answers:
            try:
                new_answer = {answer_id: self.system.replace_urls(answers[answer_id])}
            except TypeError:
                log.debug('Unable to perform URL substitution on answers[%s]: %s' % (answer_id, answers[answer_id]))
                new_answer = {answer_id: answers[answer_id]}
            new_answers.update(new_answer)

        return {'answers': new_answers}

    # Figure out if we should move these to capa_problem?
    def get_problem(self, get):
        ''' Return results of get_problem_html, as a simple dict for json-ing.
        { 'html': <the-html> }

            Used if we want to reconfirm we have the right thing e.g. after
            several AJAX calls.
        '''
        return {'html': self.get_problem_html(encapsulate=False)}

    @staticmethod
    def make_dict_of_responses(get):
        '''Make dictionary of student responses (aka "answers")
        get is POST dictionary (Djano QueryDict).

        The *get* dict has keys of the form 'x_y', which are mapped
        to key 'y' in the returned dict.  For example,
        'input_1_2_3' would be mapped to '1_2_3' in the returned dict.

        Some inputs always expect a list in the returned dict
        (e.g. checkbox inputs).  The convention is that
        keys in the *get* dict that end with '[]' will always
        have list values in the returned dict.
        For example, if the *get* dict contains {'input_1[]': 'test' }
        then the output dict would contain {'1': ['test'] }
        (the value is a list).

        Raises an exception if:

            A key in the *get* dictionary does not contain >= 1 underscores
            (e.g. "input" is invalid; "input_1" is valid)

            Two keys end up with the same name in the returned dict.
            (e.g. 'input_1' and 'input_1[]', which both get mapped
            to 'input_1' in the returned dict)
        '''
        answers = dict()

        for key in get:
            # e.g. input_resistor_1 ==> resistor_1
            _, _, name = key.partition('_')

            # If key has no underscores, then partition
            # will return (key, '', '')
            # We detect this and raise an error
            if not name:
                raise ValueError("%s must contain at least one underscore" % str(key))

            else:
                # This allows for answers which require more than one value for
                # the same form input (e.g. checkbox inputs). The convention is that
                # if the name ends with '[]' (which looks like an array), then the
                # answer will be an array.
                is_list_key = name.endswith('[]')
                name = name[:-2] if is_list_key else name

                if is_list_key:
                    val = get.getlist(key)
                else:
                    val = get[key]

                # If the name already exists, then we don't want
                # to override it.  Raise an error instead
                if name in answers:
                    raise ValueError("Key %s already exists in answers dict" % str(name))
                else:
                    answers[name] = val

        return answers

    def publish_grade(self):
        """
        Publishes the student's current grade to the system as an event
        """
        score = self.lcp.get_score()
        self.system.publish({
            'event_name': 'grade',
            'value': score['score'],
            'max_value': score['total'],
        })

    def check_problem(self, get):
        ''' Checks whether answers to a problem are correct, and
            returns a map of correct/incorrect answers:

            {'success' : 'correct' | 'incorrect' | AJAX alert msg string,
             'contents' : html}
            '''
        event_info = dict()
        event_info['state'] = self.lcp.get_state()
        event_info['problem_id'] = self.location.url()

        answers = self.make_dict_of_responses(get)
        event_info['answers'] = convert_files_to_filenames(answers)
        # Too late. Cannot submit
        if self.closed():
            event_info['failure'] = 'closed'
            self.system.track_function('save_problem_check_fail', event_info)
            raise NotFoundError('Problem is closed')

        # Problem submitted. Student should reset before checking again
        if self.done and self.rerandomize == "always":
            event_info['failure'] = 'unreset'
            self.system.track_function('save_problem_check_fail', event_info)
            raise NotFoundError('Problem must be reset before it can be checked again')

        # Problem queued. Students must wait a specified waittime before they are allowed to submit
        if self.lcp.is_queued():
            current_time = datetime.datetime.now()
            prev_submit_time = self.lcp.get_recentmost_queuetime()
            waittime_between_requests = self.system.xqueue['waittime']
            if (current_time - prev_submit_time).total_seconds() < waittime_between_requests:
                msg = 'You must wait at least %d seconds between submissions' % waittime_between_requests
                return {'success': msg, 'html': ''}  # Prompts a modal dialog in ajax callback

        try:
            correct_map = self.lcp.grade_answers(answers)
            self.set_state_from_lcp()

        except (StudentInputError, ResponseError, LoncapaProblemError) as inst:
            log.warning("StudentInputError in capa_module:problem_check",
                        exc_info=True)

            # If the user is a staff member, include
            # the full exception, including traceback,
            # in the response
            if self.system.user_is_staff:
                msg = "Staff debug info: %s" % traceback.format_exc()

            # Otherwise, display just an error message,
            # without a stack trace
            else:
                msg = "Error: %s" % str(inst.message)

            return {'success': msg}

        except Exception, err:
            if self.system.DEBUG:
                msg = "Error checking problem: " + str(err)
                msg += '\nTraceback:\n' + traceback.format_exc()
                return {'success': msg}
            raise

        self.attempts = self.attempts + 1
        self.lcp.done = True

        self.set_state_from_lcp()
        self.publish_grade()

        # success = correct if ALL questions in this problem are correct
        success = 'correct'
        for answer_id in correct_map:
            if not correct_map.is_correct(answer_id):
                success = 'incorrect'

        # NOTE: We are logging both full grading and queued-grading submissions. In the latter,
        #       'success' will always be incorrect
        event_info['correct_map'] = correct_map.get_dict()
        event_info['success'] = success
        event_info['attempts'] = self.attempts
        self.system.track_function('save_problem_check', event_info)

        if hasattr(self.system, 'psychometrics_handler'):  # update PsychometricsData using callback
            self.system.psychometrics_handler(self.get_state_for_lcp())

        # render problem into HTML
        html = self.get_problem_html(encapsulate=False)

        return {'success': success,
                'contents': html,
                }

    def save_problem(self, get):
        '''
        Save the passed in answers.
        Returns a dict { 'success' : bool, ['error' : error-msg]},
        with the error key only present if success is False.
        '''
        event_info = dict()
        event_info['state'] = self.lcp.get_state()
        event_info['problem_id'] = self.location.url()

        answers = self.make_dict_of_responses(get)
        event_info['answers'] = answers

        # Too late. Cannot submit
        if self.closed() and not self.max_attempts == 0:
            event_info['failure'] = 'closed'
            self.system.track_function('save_problem_fail', event_info)
            return {'success': False,
                    'msg': "Problem is closed"}

        # Problem submitted. Student should reset before saving
        # again.
        if self.done and self.rerandomize == "always":
            event_info['failure'] = 'done'
            self.system.track_function('save_problem_fail', event_info)
            return {'success': False,
                    'msg': "Problem needs to be reset prior to save"}

        self.lcp.student_answers = answers

        self.set_state_from_lcp()

        self.system.track_function('save_problem_success', event_info)
        msg = "Your answers have been saved"
        if not self.max_attempts == 0:
            msg += " but not graded. Hit 'Check' to grade them."
        return {'success': True,
                'msg': msg}

    def reset_problem(self, get):
        ''' Changes problem state to unfinished -- removes student answers,
            and causes problem to rerender itself.

            Returns a dictionary of the form:
            {'success': True/False,
            'html': Problem HTML string }

            If an error occurs, the dictionary will also have an
            'error' key containing an error message.
        '''
        event_info = dict()
        event_info['old_state'] = self.lcp.get_state()
        event_info['problem_id'] = self.location.url()

        if self.closed():
            event_info['failure'] = 'closed'
            self.system.track_function('reset_problem_fail', event_info)
            return {'success': False,
                    'error': "Problem is closed"}

        if not self.done:
            event_info['failure'] = 'not_done'
            self.system.track_function('reset_problem_fail', event_info)
            return {'success': False,
                    'error': "Refresh the page and make an attempt before resetting."}

        if self.rerandomize in ["always", "onreset"]:
            # Reset random number generator seed.
            self.choose_new_seed()

        # Generate a new problem with either the previous seed or a new seed
        self.lcp = self.new_lcp(None)

        # Pull in the new problem seed
        self.set_state_from_lcp()

        event_info['new_state'] = self.lcp.get_state()
        self.system.track_function('reset_problem', event_info)

        return {'success': True,
                'html': self.get_problem_html(encapsulate=False)}


class CapaDescriptor(CapaFields, RawDescriptor):
    """
    Module implementing problems in the LON-CAPA format,
    as implemented by capa.capa_problem
    """

    module_class = CapaModule

    stores_state = True
    has_score = True
    template_dir_name = 'problem'
    mako_template = "widgets/problem-edit.html"
    js = {'coffee': [resource_string(__name__, 'js/src/problem/edit.coffee')]}
    js_module_name = "MarkdownEditingDescriptor"
    css = {'scss': [resource_string(__name__, 'css/editor/edit.scss'), resource_string(__name__, 'css/problem/edit.scss')]}

    # Capa modules have some additional metadata:
    # TODO (vshnayder): do problems have any other metadata?  Do they
    # actually use type and points?
    metadata_attributes = RawDescriptor.metadata_attributes + ('type', 'points')

    # The capa format specifies that what we call max_attempts in the code
    # is the attribute `attempts`. This will do that conversion
    metadata_translations = dict(RawDescriptor.metadata_translations)
    metadata_translations['attempts'] = 'max_attempts'

    def get_context(self):
        _context = RawDescriptor.get_context(self)
        _context.update({'markdown': self.markdown,
                         'enable_markdown': self.markdown is not None})
        return _context

    @property
    def editable_metadata_fields(self):
        """Remove metadata from the editable fields since it has its own editor"""
        subset = super(CapaDescriptor, self).editable_metadata_fields
        if 'markdown' in subset:
            del subset['markdown']
        if 'empty' in subset:
            del subset['empty']
        return subset

    # VS[compat]
    # TODO (cpennington): Delete this method once all fall 2012 course are being
    # edited in the cms
    @classmethod
    def backcompat_paths(cls, path):
        return [
            'problems/' + path[8:],
            path[8:],
        ]<|MERGE_RESOLUTION|>--- conflicted
+++ resolved
@@ -65,32 +65,19 @@
 
 
 class CapaFields(object):
-<<<<<<< HEAD
     attempts = StringyInteger(help="Number of attempts taken by the student on this problem", default=0,
         scope=Scope.user_state)
-    max_attempts = StringyInteger(help="Maximum number of attempts that a student is allowed", scope=Scope.settings)
-    due = Date(help="Date that this problem is due by", scope=Scope.settings)
-    graceperiod = Timedelta(help="Amount of time after the due date that submissions will be accepted",
-        scope=Scope.settings)
-    showanswer = String(help="When to show the problem answer to the student", scope=Scope.settings,
-        default="closed", values=["answered", "always", "attempted", "closed", "never"])
-    force_save_button = Boolean(help="Whether to force the save button to appear on the page", scope=Scope.settings,
-        default=False)
-    rerandomize = Randomization(help="When to rerandomize the problem", default="always", scope=Scope.settings)
-    data = String(help="XML data for the problem", default="<problem></problem>", scope=Scope.content)
-    correct_map = Object(help="Dictionary with the correctness of current student answers",
-        scope=Scope.user_state, default={})
-=======
-    attempts = StringyInteger(help="Number of attempts taken by the student on this problem", default=0, scope=Scope.user_state)
     max_attempts = StringyInteger(
         display_name="Maximum Attempts",
         help="Defines the number of times a student can try to answer this problem. If the value is not set, infinite attempts are allowed.",
         values={"min": 1}, scope=Scope.settings
     )
     due = Date(help="Date that this problem is due by", scope=Scope.settings)
-    graceperiod = Timedelta(help="Amount of time after the due date that submissions will be accepted", scope=Scope.settings)
+    graceperiod = Timedelta(help="Amount of time after the due date that submissions will be accepted",
+        scope=Scope.settings)
     showanswer = String(
         display_name="Show Answer",
+        default="closed",
         help="Defines when to show the answer to the problem. A default value can be set in Advanced Settings.",
         scope=Scope.settings, default="closed",
         values=[
@@ -102,41 +89,34 @@
             {"display_name": "Past Due", "value": "past_due"},
             {"display_name": "Never", "value": "never"}]
     )
-    force_save_button = Boolean(help="Whether to force the save button to appear on the page", scope=Scope.settings, default=False)
+    force_save_button = Boolean(help="Whether to force the save button to appear on the page", scope=Scope.settings,
+        default=False)
     rerandomize = Randomization(
         display_name="Randomization", help="Defines how often inputs are randomized when a student loads the problem. This setting only applies to problems that can have randomly generated numeric values. A default value can be set in Advanced Settings.",
-        default="always", scope=Scope.settings, values=[{"display_name": "Always", "value": "always"},
-                                                        {"display_name": "On Reset", "value": "onreset"},
-                                                        {"display_name": "Never", "value": "never"},
-                                                        {"display_name": "Per Student", "value": "per_student"}]
+        default="always", 
+        scope=Scope.settings, 
+        values=[{"display_name": "Always", "value": "always"},
+            {"display_name": "On Reset", "value": "onreset"},
+            {"display_name": "Never", "value": "never"},
+            {"display_name": "Per Student", "value": "per_student"}]
     )
-    data = String(help="XML data for the problem", scope=Scope.content)
-    correct_map = Object(help="Dictionary with the correctness of current student answers", scope=Scope.user_state, default={})
->>>>>>> 3fe830a8
+    data = String(help="XML data for the problem", default="<problem></problem>", scope=Scope.content)
+    correct_map = Object(help="Dictionary with the correctness of current student answers",
+        scope=Scope.user_state, default={})
     input_state = Object(help="Dictionary for maintaining the state of inputtypes", scope=Scope.user_state)
     student_answers = Object(help="Dictionary with the current student responses", scope=Scope.user_state)
     done = Boolean(help="Whether the student has answered the problem", scope=Scope.user_state)
     seed = StringyInteger(help="Random seed for this student", scope=Scope.user_state)
-<<<<<<< HEAD
-    weight = StringyFloat(help="How much to weight this problem by", scope=Scope.settings)
-    # markdown is tricky but unit.html has hardcoding for adding the blank advanced version; so, the default is ""
-    markdown = String(help="Markdown source of this module", default="", scope=Scope.settings)
-    source_code = String(help="Source code for LaTeX and Word problems. This feature is not well-supported.",
-        scope=Scope.settings)
-=======
     weight = StringyFloat(
         display_name="Problem Weight",
         help="Defines the number of points each problem is worth. If the value is not set, each response field in the problem is worth one point.",
         values={"min": 0, "step": .1},
         scope=Scope.settings
     )
-    markdown = String(help="Markdown source of this module", scope=Scope.settings)
-    source_code = String(
-        help="Source code for LaTeX and Word problems. This feature is not well-supported.",
-        scope=Scope.settings
-    )
-
->>>>>>> 3fe830a8
+    # markdown is tricky but unit.html has hardcoding for adding the blank advanced version; so, the default is ""
+    markdown = String(help="Markdown source of this module", default="", scope=Scope.settings)
+    source_code = String(help="Source code for LaTeX and Word problems. This feature is not well-supported.",
+        scope=Scope.settings)
 
 class CapaModule(CapaFields, XModule):
     '''
@@ -951,16 +931,6 @@
                          'enable_markdown': self.markdown is not None})
         return _context
 
-    @property
-    def editable_metadata_fields(self):
-        """Remove metadata from the editable fields since it has its own editor"""
-        subset = super(CapaDescriptor, self).editable_metadata_fields
-        if 'markdown' in subset:
-            del subset['markdown']
-        if 'empty' in subset:
-            del subset['empty']
-        return subset
-
     # VS[compat]
     # TODO (cpennington): Delete this method once all fall 2012 course are being
     # edited in the cms
@@ -969,4 +939,11 @@
         return [
             'problems/' + path[8:],
             path[8:],
-        ]+        ]
+
+    @property
+    def non_editable_metadata_fields(self):
+        non_editable_fields = super(CapaDescriptor, self).non_editable_metadata_fields
+        non_editable_fields.extend([CapaDescriptor.due, CapaDescriptor.graceperiod,
+                                    CapaDescriptor.force_save_button, CapaDescriptor.markdown])
+        return non_editable_fields