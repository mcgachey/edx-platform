import cgi
import datetime
import dateutil
import dateutil.parser
import json
import logging
import traceback
import re
import sys

from datetime import timedelta
from lxml import etree
from lxml.html import rewrite_links
from pkg_resources import resource_string

from capa.capa_problem import LoncapaProblem
from capa.responsetypes import StudentInputError
from capa.util import convert_files_to_filenames
from progress import Progress
from xmodule.x_module import XModule
from xmodule.raw_module import RawDescriptor
from xmodule.exceptions import NotFoundError

log = logging.getLogger("mitx.courseware")

#-----------------------------------------------------------------------------
TIMEDELTA_REGEX = re.compile(r'^((?P<days>\d+?) day(?:s?))?(\s)?((?P<hours>\d+?) hour(?:s?))?(\s)?((?P<minutes>\d+?) minute(?:s)?)?(\s)?((?P<seconds>\d+?) second(?:s)?)?$')


def only_one(lst, default="", process=lambda x: x):
    """
    If lst is empty, returns default
    If lst has a single element, applies process to that element and returns it
    Otherwise, raises an exeception
    """
    if len(lst) == 0:
        return default
    elif len(lst) == 1:
        return process(lst[0])
    else:
        raise Exception('Malformed XML')


def parse_timedelta(time_str):
    """
    time_str: A string with the following components:
        <D> day[s] (optional)
        <H> hour[s] (optional)
        <M> minute[s] (optional)
        <S> second[s] (optional)

    Returns a datetime.timedelta parsed from the string
    """
    parts = TIMEDELTA_REGEX.match(time_str)
    if not parts:
        return
    parts = parts.groupdict()
    time_params = {}
    for (name, param) in parts.iteritems():
        if param:
            time_params[name] = int(param)
    return timedelta(**time_params)


class ComplexEncoder(json.JSONEncoder):
    def default(self, obj):
        if isinstance(obj, complex):
            return "{real:.7g}{imag:+.7g}*j".format(real=obj.real, imag=obj.imag)
        return json.JSONEncoder.default(self, obj)


class CapaModule(XModule):
    '''
    An XModule implementing LonCapa format problems, implemented by way of
    capa.capa_problem.LoncapaProblem
    '''
    icon_class = 'problem'

    js = {'coffee': [resource_string(__name__, 'js/src/capa/display.coffee'),
                     resource_string(__name__, 'js/src/collapsible.coffee'),
                     resource_string(__name__, 'js/src/javascript_loader.coffee'),
                    ],
          'js': [resource_string(__name__, 'js/src/capa/imageinput.js'),
                 resource_string(__name__, 'js/src/capa/schematic.js')]}

    js_module_name = "Problem"
    css = {'scss': [resource_string(__name__, 'css/capa/display.scss')]}

    def __init__(self, system, location, definition, descriptor, instance_state=None,
                 shared_state=None, **kwargs):
        XModule.__init__(self, system, location, definition, descriptor, instance_state,
                         shared_state, **kwargs)

        self.attempts = 0
        self.max_attempts = None

        dom2 = etree.fromstring(definition['data'])

        display_due_date_string = self.metadata.get('due', None)
        if display_due_date_string is not None:
            self.display_due_date = dateutil.parser.parse(display_due_date_string)
            #log.debug("Parsed " + display_due_date_string +
            #          " to " + str(self.display_due_date))
        else:
            self.display_due_date = None

        grace_period_string = self.metadata.get('graceperiod', None)
        if grace_period_string is not None and self.display_due_date:
            self.grace_period = parse_timedelta(grace_period_string)
            self.close_date = self.display_due_date + self.grace_period
            #log.debug("Then parsed " + grace_period_string +
            #          " to closing date" + str(self.close_date))
        else:
            self.grace_period = None
            self.close_date = self.display_due_date

        self.max_attempts = self.metadata.get('attempts', None)
        if self.max_attempts is not None:
            self.max_attempts = int(self.max_attempts)

        self.show_answer = self.metadata.get('showanswer', 'closed')

        self.force_save_button = self.metadata.get('force_save_button', 'false')

        if self.show_answer == "":
            self.show_answer = "closed"

        if instance_state is not None:
            instance_state = json.loads(instance_state)
        if instance_state is not None and 'attempts' in instance_state:
            self.attempts = instance_state['attempts']

        self.name = only_one(dom2.xpath('/problem/@name'))

        if self.rerandomize == 'never':
            self.seed = 1
        elif self.rerandomize == "per_student" and hasattr(self.system, 'id'):
            # TODO: This line is badly broken:
            # (1) We're passing student ID to xmodule.
            # (2) There aren't bins of students.  -- we only want 10 or 20 randomizations, and want to assign students
            # to these bins, and may not want cohorts.  So e.g. hash(your-id, problem_id) % num_bins.
            #     - analytics really needs small number of bins.
            self.seed = system.id
        else:
            self.seed = None

        try:
            # TODO (vshnayder): move as much as possible of this work and error
            # checking to descriptor load time
            self.lcp = LoncapaProblem(self.definition['data'], self.location.html_id(),
                                      instance_state, seed=self.seed, system=self.system)
        except Exception as err:
            msg = 'cannot create LoncapaProblem {loc}: {err}'.format(
                loc=self.location.url(), err=err)
            # TODO (vshnayder): do modules need error handlers too?
            # We shouldn't be switching on DEBUG.
            if self.system.DEBUG:
                log.warning(msg)
                # TODO (vshnayder): This logic should be general, not here--and may
                # want to preserve the data instead of replacing it.
                # e.g. in the CMS
                msg = '<p>%s</p>' % msg.replace('<', '&lt;')
                msg += '<p><pre>%s</pre></p>' % traceback.format_exc().replace('<', '&lt;')
                # create a dummy problem with error message instead of failing
                problem_text = ('<problem><text><span class="inline-error">'
                                'Problem %s has an error:</span>%s</text></problem>' %
                                (self.location.url(), msg))
                self.lcp = LoncapaProblem(
                    problem_text, self.location.html_id(),
                    instance_state, seed=self.seed, system=self.system)
            else:
                # add extra info and raise
                raise Exception(msg), None, sys.exc_info()[2]

    @property
    def rerandomize(self):
        """
        Property accessor that returns self.metadata['rerandomize'] in a
        canonical form
        """
        rerandomize = self.metadata.get('rerandomize', 'always')
        if rerandomize in ("", "always", "true"):
            return "always"
        elif rerandomize in ("false", "per_student"):
            return "per_student"
        elif rerandomize == "never":
            return "never"
        elif rerandomize == "onreset":
            return "onreset"
        else:
            raise Exception("Invalid rerandomize attribute " + rerandomize)

    def get_instance_state(self):
        state = self.lcp.get_state()
        state['attempts'] = self.attempts
        return json.dumps(state)

    def get_score(self):
        return self.lcp.get_score()

    def max_score(self):
        return self.lcp.get_max_score()

    def get_progress(self):
        ''' For now, just return score / max_score
        '''
        d = self.get_score()
        score = d['score']
        total = d['total']
        if total > 0:
            try:
                return Progress(score, total)
            except Exception as err:
                log.exception("Got bad progress")
                return None
        return None

    def get_html(self):
        progress = self.get_progress()
        return self.system.render_template('problem_ajax.html', {
            'element_id': self.location.html_id(),
            'id': self.id,
            'ajax_url': self.system.ajax_url,
            'progress_status': Progress.to_js_status_str(progress),
            'progress_detail': Progress.to_js_detail_str(progress),

        })

    def get_problem_html(self):
        """
        Return html for the problem.  Adds check, reset, save buttons
        as necessary based on the problem config and state.
        """

        try:
            html = self.lcp.get_html()
        except Exception, err:
            log.exception(err)

            # TODO (vshnayder): another switch on DEBUG.
            if self.system.DEBUG:
                msg = (
                    '[courseware.capa.capa_module] <font size="+1" color="red">'
                    'Failed to generate HTML for problem %s</font>' %
                    (self.location.url()))
                msg += '<p>Error:</p><p><pre>%s</pre></p>' % str(err).replace('<', '&lt;')
                msg += '<p><pre>%s</pre></p>' % traceback.format_exc().replace('<', '&lt;')
                html = msg
            else:
                # We're in non-debug mode, and possibly even in production. We want
                #   to avoid bricking of problem as much as possible

                # Presumably, student submission has corrupted LoncapaProblem HTML.
                #   First, pull down all student answers
                student_answers = self.lcp.student_answers
                answer_ids = student_answers.keys()

                # Some inputtypes, such as dynamath, have additional "hidden" state that
                #   is not exposed to the student. Keep those hidden
                # TODO: Use regex, e.g. 'dynamath' is suffix at end of answer_id
                hidden_state_keywords = ['dynamath']
                for answer_id in answer_ids:
                    for hidden_state_keyword in hidden_state_keywords:
                        if answer_id.find(hidden_state_keyword) >= 0:
                            student_answers.pop(answer_id)

                #   Next, generate a fresh LoncapaProblem
                self.lcp = LoncapaProblem(self.definition['data'], self.location.html_id(),
                               state=None, # Tabula rasa
                               seed=self.seed, system=self.system)

                # Prepend a scary warning to the student
                warning  = '<div class="capa_reset">'\
                           '<h2>Warning: The problem has been reset to its initial state!</h2>'\
                           'The problem\'s state was corrupted by an invalid submission. ' \
                           'The submission consisted of:'\
                           '<ul>'
                for student_answer in student_answers.values():
                    if student_answer != '':
                        warning += '<li>' + cgi.escape(student_answer) + '</li>'
                warning += '</ul>'\
                           'If this error persists, please contact the course staff.'\
                           '</div>'

                html = warning
                try:
                    html += self.lcp.get_html()
                except Exception, err: # Couldn't do it. Give up
                    log.exception(err)
                    raise

        content = {'name': self.display_name,
                   'html': html,
                   'weight': self.descriptor.weight,
                   }

        # We using strings as truthy values, because the terminology of the
        # check button is context-specific.

        # Put a "Check" button if unlimited attempts or still some left
        if self.max_attempts is None or self.attempts < self.max_attempts-1:
            check_button = "Check"
        else:
            # Will be final check so let user know that
            check_button = "Final Check"

        reset_button = True
        save_button = True

        # If we're after deadline, or user has exhausted attempts,
        # question is read-only.
        if self.closed():
            check_button = False
            reset_button = False
            save_button = False

        # User submitted a problem, and hasn't reset. We don't want
        # more submissions.
        if self.lcp.done and self.rerandomize == "always":
            check_button = False
            save_button = False

        # Only show the reset button if pressing it will show different values
        if self.rerandomize not in ["always", "onreset"]:
            reset_button = False

        # User hasn't submitted an answer yet -- we don't want resets
        if not self.lcp.done:
            reset_button = False

        # We may not need a "save" button if infinite number of attempts and
        # non-randomized. The problem author can force it. It's a bit weird for
        # randomization to control this; should perhaps be cleaned up.
        if (self.force_save_button == "false") and (self.max_attempts is None and self.rerandomize != "always"):
            save_button = False

        context = {'problem': content,
                   'id': self.id,
                   'check_button': check_button,
                   'reset_button': reset_button,
                   'save_button': save_button,
                   'answer_available': self.answer_available(),
                   'ajax_url': self.system.ajax_url,
                   'attempts_used': self.attempts,
                   'attempts_allowed': self.max_attempts,
                   }

        html = self.system.render_template('problem.html', context)
<<<<<<< HEAD
=======
        if encapsulate:
            html = '<div id="problem_{id}" class="problem" data-url="{ajax_url}">'.format(
                id=self.location.html_id(), ajax_url=self.system.ajax_url) + html + "</div>"

        # cdodge: OK, we have to do two rounds of url reference subsitutions
        # one which uses the 'asset library' that is served by the contentstore and the
        # more global /static/ filesystem based static content.
        # NOTE: rewrite_content_links is defined in XModule
        # This is a bit unfortunate and I'm sure we'll try to considate this into
        # a one step process.
        html = rewrite_links(html, self.rewrite_content_links)

        # now do the substitutions which are filesystem based, e.g. '/static/' prefixes
>>>>>>> 27cffb93
        return self.system.replace_urls(html, self.metadata['data_dir'])

    def handle_ajax(self, dispatch, get):
        """
        This is called by courseware.module_render, to handle an AJAX call.
        "get" is request.POST.

        Returns a json dictionary:
        { 'progress_changed' : True/False,
          'progress_status' : 'none'/'in_progress'/'done',
          'progress_detail' : 'NA' / '0/3' / '3/8' / '21/20'
          <other request-specific values here > }
        """
        handlers = {
            'problem_get': self.get_problem,
            'problem_check': self.check_problem,
            'problem_reset': self.reset_problem,
            'problem_save': self.save_problem,
            'problem_show': self.get_answer,
            'score_update': self.update_score,   # Callback for xqueue/grader, not the user's browser.
            }

        if dispatch not in handlers:
            return 'Error'

        before = self.get_progress()
        d = handlers[dispatch](get)
        after = self.get_progress()
        d.update({
            'progress_changed': after != before,
            'progress_status': Progress.to_js_status_str(after),
            'progress_detail': Progress.to_js_detail_str(after),
            })
        return json.dumps(d, cls=ComplexEncoder)

    def closed(self):
        ''' Is the student still allowed to submit answers? '''
        if self.attempts == self.max_attempts:
            return True
        if self.close_date is not None and datetime.datetime.utcnow() > self.close_date:
            return True

        return False

    def answer_available(self):
        ''' Is the user allowed to see an answer?
        '''
        if self.show_answer == '':
            return False

        if self.show_answer == "never":
            return False

        # Admins can see the answer, unless the problem explicitly prevents it
        if self.system.user_is_staff:
            return True

        if self.show_answer == 'attempted':
            return self.attempts > 0

        if self.show_answer == 'answered':
            return self.lcp.done

        if self.show_answer == 'closed':
            return self.closed()

        if self.show_answer == 'always':
            return True

        return False

    def update_score(self, get):
        """
        Delivers grading response (e.g. from asynchronous code checking) to
            the capa problem, so its score can be updated

        'get' must have a field 'response' which is a string that contains the
            grader's response

        No ajax return is needed. Return empty dict.
        """
        queuekey = get['queuekey']
        score_msg = get['xqueue_body']
        self.lcp.update_score(score_msg, queuekey)

        return dict()  # No AJAX return is needed

    def get_answer(self, get):
        '''
        For the "show answer" button.

        Returns the answers: {'answers' : answers}
        '''
        event_info = dict()
        event_info['problem_id'] = self.location.url()
        self.system.track_function('show_answer', event_info)
        if not self.answer_available():
            raise NotFoundError('Answer is not available')
        else:
            answers = self.lcp.get_question_answers()

	    # answers (eg <solution>) may have embedded images
        #   but be careful, some problems are using non-string answer dicts
        new_answers = dict()
        for answer_id in answers:
            try:
                new_answer = {answer_id: self.system.replace_urls(answers[answer_id], self.metadata['data_dir'])}
            except TypeError:
                log.debug('Unable to perform URL substitution on answers[%s]: %s' % (answer_id, answers[answer_id]))
                new_answer = {answer_id: answers[answer_id]}
            new_answers.update(new_answer)

        return {'answers': new_answers}

    # Figure out if we should move these to capa_problem?
    def get_problem(self, get):
        ''' Return results of get_problem_html, as a simple dict for json-ing.
        { 'html': <the-html> }

            Used if we want to reconfirm we have the right thing e.g. after
            several AJAX calls.
        '''
        return {'html': self.get_problem_html()}

    @staticmethod
    def make_dict_of_responses(get):
        '''Make dictionary of student responses (aka "answers")
        get is POST dictionary.
        '''
        answers = dict()
        for key in get:
            # e.g. input_resistor_1 ==> resistor_1
            _, _, name = key.partition('_')

            # This allows for answers which require more than one value for
            # the same form input (e.g. checkbox inputs). The convention is that
            # if the name ends with '[]' (which looks like an array), then the
            # answer will be an array.
            if not name.endswith('[]'):
                answers[name] = get[key]
            else:
                name = name[:-2]
                answers[name] = get.getlist(key)

        return answers

    def check_problem(self, get):
        ''' Checks whether answers to a problem are correct, and
            returns a map of correct/incorrect answers:

            {'success' : bool,
             'contents' : html}
            '''
        event_info = dict()
        event_info['state'] = self.lcp.get_state()
        event_info['problem_id'] = self.location.url()

        answers = self.make_dict_of_responses(get)
        event_info['answers'] = convert_files_to_filenames(answers)

        # Too late. Cannot submit
        if self.closed():
            event_info['failure'] = 'closed'
            self.system.track_function('save_problem_check_fail', event_info)
            raise NotFoundError('Problem is closed')

        # Problem submitted. Student should reset before checking again
        if self.lcp.done and self.rerandomize == "always":
            event_info['failure'] = 'unreset'
            self.system.track_function('save_problem_check_fail', event_info)
            raise NotFoundError('Problem must be reset before it can be checked again')

        # Problem queued. Students must wait a specified waittime before they are allowed to submit
        if self.lcp.is_queued():
            current_time = datetime.datetime.now()
            prev_submit_time = self.lcp.get_recentmost_queuetime()
            waittime_between_requests = self.system.xqueue['waittime']
            if (current_time-prev_submit_time).total_seconds() < waittime_between_requests:
                msg = 'You must wait at least %d seconds between submissions' % waittime_between_requests
                return {'success': msg, 'html': ''} # Prompts a modal dialog in ajax callback

        try:
            old_state = self.lcp.get_state()
            lcp_id = self.lcp.problem_id
            correct_map = self.lcp.grade_answers(answers)
        except StudentInputError as inst:
            log.exception("StudentInputError in capa_module:problem_check")
            return {'success': inst.message}
        except Exception, err:
            if self.system.DEBUG:
                msg = "Error checking problem: " + str(err)
                msg += '\nTraceback:\n' + traceback.format_exc()
                return {'success': msg}
            log.exception("Error in capa_module problem checking")
            raise Exception("error in capa_module")

        self.attempts = self.attempts + 1
        self.lcp.done = True

        # success = correct if ALL questions in this problem are correct
        success = 'correct'
        for answer_id in correct_map:
            if not correct_map.is_correct(answer_id):
                success = 'incorrect'

        # NOTE: We are logging both full grading and queued-grading submissions. In the latter,
        #       'success' will always be incorrect
        event_info['correct_map'] = correct_map.get_dict()
        event_info['success'] = success
	event_info['attempts'] = self.attempts
        self.system.track_function('save_problem_check', event_info)

	if hasattr(self.system,'psychometrics_handler'):	# update PsychometricsData using callback
		self.system.psychometrics_handler(self.get_instance_state())

        # render problem into HTML
        html = self.get_problem_html()

        return {'success': success,
                'contents': html,
                }

    def save_problem(self, get):
        '''
        Save the passed in answers.
        Returns a dict { 'success' : bool, ['error' : error-msg]},
        with the error key only present if success is False.
        '''
        event_info = dict()
        event_info['state'] = self.lcp.get_state()
        event_info['problem_id'] = self.location.url()

        answers = self.make_dict_of_responses(get)
        event_info['answers'] = answers

        # Too late. Cannot submit
        if self.closed():
            event_info['failure'] = 'closed'
            self.system.track_function('save_problem_fail', event_info)
            return {'success': False,
                    'error': "Problem is closed"}

        # Problem submitted. Student should reset before saving
        # again.
        if self.lcp.done and self.rerandomize == "always":
            event_info['failure'] = 'done'
            self.system.track_function('save_problem_fail', event_info)
            return {'success': False,
                    'error': "Problem needs to be reset prior to save."}

        self.lcp.student_answers = answers

        # TODO: should this be save_problem_fail?  Looks like success to me...
        self.system.track_function('save_problem_fail', event_info)
        return {'success': True}

    def reset_problem(self, get):
        ''' Changes problem state to unfinished -- removes student answers,
            and causes problem to rerender itself.

            Returns problem html as { 'html' : html-string }.
        '''
        event_info = dict()
        event_info['old_state'] = self.lcp.get_state()
        event_info['problem_id'] = self.location.url()

        if self.closed():
            event_info['failure'] = 'closed'
            self.system.track_function('reset_problem_fail', event_info)
            return {'success': False,
                    'error': "Problem is closed"}

        if not self.lcp.done:
            event_info['failure'] = 'not_done'
            self.system.track_function('reset_problem_fail', event_info)
            return {'success': False,
                    'error': "Refresh the page and make an attempt before resetting."}

        self.lcp.do_reset()
        if self.rerandomize in ["always", "onreset"]:
            # reset random number generator seed (note the self.lcp.get_state()
            # in next line)
            self.lcp.seed = None

        self.lcp = LoncapaProblem(self.definition['data'],
                                  self.location.html_id(), self.lcp.get_state(),
                                  system=self.system)

        event_info['new_state'] = self.lcp.get_state()
        self.system.track_function('reset_problem', event_info)

        return {'html': self.get_problem_html()}


class CapaDescriptor(RawDescriptor):
    """
    Module implementing problems in the LON-CAPA format,
    as implemented by capa.capa_problem
    """

    module_class = CapaModule

    stores_state = True
    has_score = True
    template_dir_name = 'problem'

    # Capa modules have some additional metadata:
    # TODO (vshnayder): do problems have any other metadata?  Do they
    # actually use type and points?
    metadata_attributes = RawDescriptor.metadata_attributes + ('type', 'points')

    # VS[compat]
    # TODO (cpennington): Delete this method once all fall 2012 course are being
    # edited in the cms
    @classmethod
    def backcompat_paths(cls, path):
        return [
            'problems/' + path[8:],
            path[8:],
        ]
        
    def __init__(self, *args, **kwargs):
        super(CapaDescriptor, self).__init__(*args, **kwargs)
        
        weight_string = self.metadata.get('weight', None)
        if weight_string:
            self.weight = float(weight_string)
        else:
            self.weight = None<|MERGE_RESOLUTION|>--- conflicted
+++ resolved
@@ -346,12 +346,6 @@
                    }
 
         html = self.system.render_template('problem.html', context)
-<<<<<<< HEAD
-=======
-        if encapsulate:
-            html = '<div id="problem_{id}" class="problem" data-url="{ajax_url}">'.format(
-                id=self.location.html_id(), ajax_url=self.system.ajax_url) + html + "</div>"
-
         # cdodge: OK, we have to do two rounds of url reference subsitutions
         # one which uses the 'asset library' that is served by the contentstore and the
         # more global /static/ filesystem based static content.
@@ -361,7 +355,6 @@
         html = rewrite_links(html, self.rewrite_content_links)
 
         # now do the substitutions which are filesystem based, e.g. '/static/' prefixes
->>>>>>> 27cffb93
         return self.system.replace_urls(html, self.metadata['data_dir'])
 
     def handle_ajax(self, dispatch, get):
