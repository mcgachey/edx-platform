--- conflicted
+++ resolved
@@ -534,25 +534,7 @@
                   </li>
                   % endfor
                 </ul>
-<<<<<<< HEAD
-              </div>
-              % for type, templates in sorted(component_templates.items()):
-              <div class="new-component-templates new-component-${type}">
-                <ul class="new-component-template">
-                  % for name, location in templates:
-                  <li>
-                    <a href="#" data-location="${location}">
-                      <span class="name">${name}</span>
-                    </a>
-                  </li>
-                  % endfor
-                </ul>
-                <a href="#" class="cancel-button">Cancel</a>
-              </div>
-              % endfor
-=======
-              </div>              
->>>>>>> af908104
+              </div>
             </li>
           </ol>
         </article>
@@ -604,7 +586,7 @@
                   </li>
                 </ol>
               </li>
-            </ol>
+            </ol>            
           </div>
         </div>
       </div>
