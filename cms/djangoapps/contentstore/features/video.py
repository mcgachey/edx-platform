#pylint: disable=C0111

from lettuce import world, step

############### ACTIONS ####################


@step('when I view the video it does not have autoplay enabled')
def does_not_autoplay(_step):
    assert world.css_find('.video')[0]['data-autoplay'] == 'False'
    assert world.css_find('.video_control')[0].has_class('play')


@step('creating a video takes a single click')
def video_takes_a_single_click(_step):
    assert(not world.is_css_present('.xmodule_VideoModule'))
<<<<<<< HEAD
    world.css_click("a[data-location='i4x://edx/templates/video/default']")
    assert(world.is_css_present('.xmodule_VideoModule'))


@step('I have hidden captions')
def set_show_captions_false(step):
    world.css_click('a.hide-subtitles')


@step('when I view the video it does not show the captions')
def does_not_show_captions(step):
    assert world.css_find('.video')[0].has_class('closed')
=======
    world.css_click("a[data-category='video']")
    assert(world.is_css_present('.xmodule_VideoModule'))
>>>>>>> 04f5f733
<|MERGE_RESOLUTION|>--- conflicted
+++ resolved
@@ -14,8 +14,7 @@
 @step('creating a video takes a single click')
 def video_takes_a_single_click(_step):
     assert(not world.is_css_present('.xmodule_VideoModule'))
-<<<<<<< HEAD
-    world.css_click("a[data-location='i4x://edx/templates/video/default']")
+    world.css_click("a[data-category='video']")
     assert(world.is_css_present('.xmodule_VideoModule'))
 
 
@@ -26,8 +25,4 @@
 
 @step('when I view the video it does not show the captions')
 def does_not_show_captions(step):
-    assert world.css_find('.video')[0].has_class('closed')
-=======
-    world.css_click("a[data-category='video']")
-    assert(world.is_css_present('.xmodule_VideoModule'))
->>>>>>> 04f5f733
+    assert world.css_find('.video')[0].has_class('closed')