--- conflicted
+++ resolved
@@ -112,28 +112,15 @@
 
 def grade_sheet(student, course, grader, student_module_cache):
     """
-<<<<<<< HEAD
     This pulls a summary of all problems in the course.
 
     Returns
-    - courseware_summary is a summary of all sections with problems in the course. It is organized as an array of chapters,
-    each containing an array of sections, each containing an array of scores. This contains information for graded and ungraded
-    problems, and is good for displaying a course summary with due dates, etc.
-    
-=======
-    This pulls a summary of all problems in the course. It returns a dictionary
-    with two datastructures:
-
-    - courseware_summary is a summary of all sections with problems in the
-    course. It is organized as an array of chapters, each containing an array of
-    sections, each containing an array of scores. This contains information for
-    graded and ungraded problems, and is good for displaying a course summary
-    with due dates, etc.
-
-    - grade_summary is the output from the course grader. More information on
-      the format is in the docstring for CourseGrader.
-
->>>>>>> 9b322f68
+    - courseware_summary is a summary of all sections with problems in the course. 
+    It is organized as an array of chapters, each containing an array of sections, 
+    each containing an array of scores. This contains information for graded and 
+    ungraded problems, and is good for displaying a course summary with due dates, 
+    etc.
+
     Arguments:
         student: A User object for the student to grade
         course: An XModule containing the course to grade
@@ -151,30 +138,12 @@
                 if correct is None and total is None:
                     continue
 
-<<<<<<< HEAD
-                scores.append(Score(correct, total, graded, module.metadata.get('display_name')))
-
-            section_total, graded_total = graders.aggregate_scores(scores, s.metadata.get('display_name'))
-=======
-                if settings.GENERATE_PROFILE_SCORES:
-                    if total > 1:
-                        correct = random.randrange(max(total - 2, 1), total + 1)
-                    else:
-                        correct = total
-
-                if not total > 0:
-                    #We simply cannot grade a problem that is 12/0, because we
-                    #might need it as a percentage
-                    graded = False
-
-                scores.append(Score(correct, total, graded,
-                                    module.metadata.get('display_name')))
+                scores.append(Score(correct, total, graded, 
+                    module.metadata.get('display_name')))
 
             section_total, graded_total = graders.aggregate_scores(
                 scores, s.metadata.get('display_name'))
 
-            #Add the graded total to totaled_scores
->>>>>>> 9b322f68
             format = s.metadata.get('format', "")
             sections.append({
                 'display_name': s.display_name,
