"""
Settings for the LMS that runs alongside the CMS on AWS
"""

# We intentionally define lots of variables that aren't used, and
# want to import all variables from base settings files
# pylint: disable=W0401, W0614

from ..dev import *

MITX_FEATURES['AUTH_USE_MIT_CERTIFICATES'] = False

SUBDOMAIN_BRANDING['edge'] = 'edge'
SUBDOMAIN_BRANDING['preview.edge'] = 'edge'
VIRTUAL_UNIVERSITIES = ['edge']
META_UNIVERSITIES = {}

modulestore_options = {
    'default_class': 'xmodule.raw_module.RawDescriptor',
    'host': 'localhost',
    'db': 'xmodule',
    'collection': 'modulestore',
    'fs_root': DATA_DIR,
<<<<<<< HEAD
    'render_template': 'mitxmako.shortcuts.render_to_string',
    'tz_aware': True
=======
    'render_template': 'mitxmako.shortcuts.render_to_string'
>>>>>>> 64b909c5
}

MODULESTORE = {
    'default': {
        'ENGINE': 'xmodule.modulestore.mongo.MongoModuleStore',
        'OPTIONS': modulestore_options
    },
}

CONTENTSTORE = {
    'ENGINE': 'xmodule.contentstore.mongo.MongoContentStore',
    'OPTIONS': {
        'host': 'localhost',
        'db': 'xcontent',
    }
}

INSTALLED_APPS += (
    # Mongo perf stats
    'debug_toolbar_mongo',
    )


DEBUG_TOOLBAR_PANELS += (
   'debug_toolbar_mongo.panel.MongoDebugPanel',
   )<|MERGE_RESOLUTION|>--- conflicted
+++ resolved
@@ -21,12 +21,7 @@
     'db': 'xmodule',
     'collection': 'modulestore',
     'fs_root': DATA_DIR,
-<<<<<<< HEAD
     'render_template': 'mitxmako.shortcuts.render_to_string',
-    'tz_aware': True
-=======
-    'render_template': 'mitxmako.shortcuts.render_to_string'
->>>>>>> 64b909c5
 }
 
 MODULESTORE = {
