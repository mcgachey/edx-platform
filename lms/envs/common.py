--- conflicted
+++ resolved
@@ -92,13 +92,10 @@
     'AUTH_USE_MIT_CERTIFICATES': False,
     'AUTH_USE_OPENID_PROVIDER': False,
     'AUTH_USE_SHIB': False,
-<<<<<<< HEAD
-=======
 
     # This flag disables the requirement of having to agree to the TOS for users registering
     # with Shib.  Feature was requested by Stanford's office of general counsel
     'SHIB_DISABLE_TOS': False,
->>>>>>> 21a14eff
     
     # Enables ability to restrict enrollment in specific courses by the user account login method
     'RESTRICT_ENROLL_BY_REG_METHOD': False,
